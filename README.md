# Hashie

[![Gem Version](http://img.shields.io/gem/v/hashie.svg)](http://badge.fury.io/rb/hashie)
[![Build Status](http://img.shields.io/travis/intridea/hashie.svg)](https://travis-ci.org/intridea/hashie)
[![Dependency Status](https://gemnasium.com/intridea/hashie.svg)](https://gemnasium.com/intridea/hashie)
[![Code Climate](https://codeclimate.com/github/intridea/hashie.svg)](https://codeclimate.com/github/intridea/hashie)
[![Coverage Status](https://codeclimate.com/github/intridea/hashie/badges/coverage.svg)](https://codeclimate.com/github/intridea/hashie)

Hashie is a growing collection of tools that extend Hashes and make them more useful.

## Installation

Hashie is available as a RubyGem:

```bash
$ gem install hashie
```

## Upgrading

You're reading the documentation for the next release of Hashie, which should be 3.3.2. Please read [UPGRADING](UPGRADING.md) when upgrading from a previous version. The current stable release is [3.3.1](https://github.com/intridea/hashie/blob/v3.3.1/README.md).

## Hash Extensions

The library is broken up into a number of atomically includeable Hash extension modules as described below. This provides maximum flexibility for users to mix and match functionality while maintaining feature parity with earlier versions of Hashie.

Any of the extensions listed below can be mixed into a class by `include`-ing `Hashie::Extensions::ExtensionName`.

### Coercion

Coercions allow you to set up "coercion rules" based either on the key or the value type to massage data as it's being inserted into the Hash. Key coercions might be used, for example, in lightweight data modeling applications such as an API client:

```ruby
class Tweet < Hash
  include Hashie::Extensions::Coercion
  coerce_key :user, User
end

user_hash = { name: "Bob" }
Tweet.new(user: user_hash)
# => automatically calls User.coerce(user_hash) or
#    User.new(user_hash) if that isn't present.
```

Value coercions, on the other hand, will coerce values based on the type of the value being inserted. This is useful if you are trying to build a Hash-like class that is self-propagating.

```ruby
class SpecialHash < Hash
  include Hashie::Extensions::Coercion
  coerce_value Hash, SpecialHash

  def initialize(hash = {})
    super
    hash.each_pair do |k,v|
      self[k] = v
    end
  end
end
```

### Coercing Collections

```ruby
class Tweet < Hash
  include Hashie::Extensions::Coercion
  coerce_key :mentions, Array[User]
  coerce_key :friends, Set[User]
end

user_hash = { name: "Bob" }
mentions_hash= [user_hash, user_hash]
friends_hash = [user_hash]
tweet = Tweet.new(mentions: mentions_hash, friends: friends_hash)
# => automatically calls User.coerce(user_hash) or
#    User.new(user_hash) if that isn't present on each element of the array

tweet.mentions.map(&:class) # => [User, User]
tweet.friends.class # => Set
```

### Coercing Hashes

```ruby
class Relation
  def initialize(string)
    @relation = string
  end
end

class Tweet < Hash
  include Hashie::Extensions::Coercion
  coerce_key :relations, Hash[User => Relation]
end

user_hash = { name: "Bob" }
relations_hash= { user_hash => "father", user_hash => "friend" }
tweet = Tweet.new(relations: relations_hash)
tweet.relations.map { |k,v| [k.class, v.class] } # => [[User, Relation], [User, Relation]]
tweet.relations.class # => Hash

# => automatically calls User.coerce(user_hash) on each key
#    and Relation.new on each value since Relation doesn't define the `coerce` class method
```

### Coercing Core Types

Hashie handles coercion to the following by using standard conversion methods:

| type     | method   |
|----------|----------|
| Integer  | `#to_i`  |
| Float    | `#to_f`  |
| Complex  | `#to_c`  |
| Rational | `#to_r`  |
| String   | `#to_s`  |
| Symbol   | `#to_sym`|

**Note**: The standard Ruby conversion methods are less strict than you may assume. For example, `:foo.to_i` raises an error but `"foo".to_i` returns 0.

You can also use coerce from the following supertypes with `coerce_value`:
- Integer
- Numeric

Hashie does not have built-in support for coercion boolean values, since Ruby does not have a built-in boolean type or standard method for to a boolean. You can coerce to booleans using a custom proc.

### Coercion Proc

You can use a custom coercion proc on either `#coerce_key` or `#coerce_value`. This is useful for coercing to booleans or other simple types without creating a new class and `coerce` method. For example:

```ruby
class Tweet < Hash
  include Hashie::Extensions::Coercion
  coerce_key :retweeted, ->(v) do
    case v
    when String
      return !!(v =~ /^(true|t|yes|y|1)$/i)
    when Numeric
      return !v.to_i.zero?
    else
      return v == true
    end
  end
end
```

### KeyConversion

The KeyConversion extension gives you the convenience methods of `symbolize_keys` and `stringify_keys` along with their bang counterparts. You can also include just stringify or just symbolize with `Hashie::Extensions::StringifyKeys` or `Hashie::Extensions::SymbolizeKeys`.

Hashie also has a utility method for converting keys on a Hash without a mixin:

```ruby
Hashie.symbolize_keys! hash # => Symbolizes keys of hash.
Hashie.symbolize_keys hash # => Returns a copy of hash with keys symbolized.
Hashie.stringify_keys hash # => Stringifies keys of hash.
Hashie.stringify_keys hash # => Returns a copy of hash with keys stringified.
```

### MergeInitializer

The MergeInitializer extension simply makes it possible to initialize a Hash subclass with another Hash, giving you a quick short-hand.

### MethodAccess

The MethodAccess extension allows you to quickly build method-based reading, writing, and querying into your Hash descendant. It can also be included as individual modules, i.e. `Hashie::Extensions::MethodReader`, `Hashie::Extensions::MethodWriter` and `Hashie::Extensions::MethodQuery`.

```ruby
class MyHash < Hash
  include Hashie::Extensions::MethodAccess
end

h = MyHash.new
h.abc = 'def'
h.abc  # => 'def'
h.abc? # => true
```

### MethodAccessWithOverride

The MethodAccessWithOverride extension is like the MethodAccess extension, except that it allows you to override Hash methods. It aliases any overridden method with two leading underscores. To include only this overriding functionality, you can include the single module `Hashie::Extensions::MethodOverridingWriter`.

```ruby
class MyHash < Hash
  include Hashie::Extensions::MethodAccess
end

class MyOverridingHash < Hash
  include Hashie::Extensions::MethodAccessWithOverride
end

non_overriding = MyHash.new
non_overriding.zip = 'a-dee-doo-dah'
non_overriding.zip #=> [[['zip', 'a-dee-doo-dah']]]

overriding = MyHash.new
overriding.zip = 'a-dee-doo-dah'
overriding.zip   #=> 'a-dee-doo-dah'
overriding.__zip #=> [[['zip', 'a-dee-doo-dah']]]
```

### IndifferentAccess

This extension can be mixed in to instantly give you indifferent access to your Hash subclass. This works just like the params hash in Rails and other frameworks where whether you provide symbols or strings to access keys, you will get the same results.

A unique feature of Hashie's IndifferentAccess mixin is that it will inject itself recursively into subhashes *without* reinitializing the hash in question. This means you can safely merge together indifferent and non-indifferent hashes arbitrarily deeply without worrying about whether you'll be able to `hash[:other][:another]` properly.

### IgnoreUndeclared

This extension can be mixed in to silently ignore undeclared properties on initialization instead of raising an error. This is useful when using a Trash to capture a subset of a larger hash.

```ruby
class Person < Trash
  include Hashie::Extensions::IgnoreUndeclared
  property :first_name
  property :last_name
end

user_data = {
  first_name: 'Freddy',
  last_name: 'Nostrils',
  email: 'freddy@example.com'
}

p = Person.new(user_data) # 'email' is silently ignored

p.first_name # => 'Freddy'
p.last_name  # => 'Nostrils'
p.email      # => NoMethodError
```

### DeepMerge

This extension allow you to easily include a recursive merging
system to any Hash descendant:

```ruby
class MyHash < Hash
  include Hashie::Extensions::DeepMerge
end

h1 = MyHash[{ x: { y: [4,5,6] }, z: [7,8,9] }]
h2 = MyHash[{ x: { y: [7,8,9] }, z: "xyz" }]

h1.deep_merge(h2) # => { x: { y: [7, 8, 9] }, z: "xyz" }
h2.deep_merge(h1) # => { x: { y: [4, 5, 6] }, z: [7, 8, 9] }
```

Like with Hash#merge in the standard library, a block can be provided to merge values:

```ruby
class MyHash < Hash
  include Hashie::Extensions::DeepMerge
end

h1 = MyHash[{ a: 100, b: 200, c: { c1: 100 } }]
h2 = MyHash[{ b: 250, c: { c1: 200 } }]

h1.deep_merge(h2) { |key, this_val, other_val| this_val + other_val }
# => { a: 100, b: 450, c: { c1: 300 } }
```


### DeepFetch

This extension can be mixed in to provide for safe and concise retrieval of deeply nested hash values. In the event that the requested key does not exist a block can be provided and its value will be returned.

Though this is a hash extension, it conveniently allows for arrays to be present in the nested structure. This feature makes the extension particularly useful for working with JSON API responses.

```ruby
user = {
  name: { first: 'Bob', last: 'Boberts' },
  groups: [
    { name: 'Rubyists' },
    { name: 'Open source enthusiasts' }
  ]
}

user.extend Hashie::Extensions::DeepFetch

user.deep_fetch :name, :first # => 'Bob'
user.deep_fetch :name, :middle # => 'KeyError: Could not fetch middle'

# using a default block
user.deep_fetch(:name, :middle) { |key| 'default' }  # =>  'default'

# a nested array
user.deep_fetch :groups, 1, :name # => 'Open source enthusiasts'
```

### DeepFind

This extension can be mixed in to provide for concise searching for keys within a deeply nested hash.

It can also search through any Enumerable contained within the hash for objects with the specified key.

Note: The searches are depth-first, so it is not guaranteed that a shallowly nested value will be found before a deeply nested value.

```ruby
user = {
  name: { first: 'Bob', last: 'Boberts' },
  groups: [
    { name: 'Rubyists' },
    { name: 'Open source enthusiasts' }
  ]
}

user.extend Hashie::Extensions::DeepFind

user.deep_find(:name)   #=> { first: 'Bob', last: 'Boberts' }
user.deep_detect(:name) #=> { first: 'Bob', last: 'Boberts' }

user.deep_find_all(:name) #=> [{ first: 'Bob', last: 'Boberts' }, 'Rubyists', 'Open source enthusiasts']
user.deep_select(:name)   #=> [{ first: 'Bob', last: 'Boberts' }, 'Rubyists', 'Open source enthusiasts']
```

## Mash

Mash is an extended Hash that gives simple pseudo-object functionality that can be built from hashes and easily extended. It is intended to give the user easier access to the objects within the Mash through a property-like syntax, while still retaining all Hash functionality.

### Example:

```ruby
mash = Hashie::Mash.new
mash.name? # => false
mash.name # => nil
mash.name = "My Mash"
mash.name # => "My Mash"
mash.name? # => true
mash.inspect # => <Hashie::Mash name="My Mash">

mash = Hashie::Mash.new
# use bang methods for multi-level assignment
mash.author!.name = "Michael Bleigh"
mash.author # => <Hashie::Mash name="Michael Bleigh">

mash = Hashie::Mash.new
# use under-bang methods for multi-level testing
mash.author_.name? # => false
mash.inspect # => <Hashie::Mash>
```

**Note:** The `?` method will return false if a key has been set to false or nil. In order to check if a key has been set at all, use the `mash.key?('some_key')` method instead.

Please note that a Mash will not override methods through the use of the property-like syntax. This can lead to confusion if you expect to be able to access a Mash value through the property-like syntax for a key that conflicts with a method name. However, it protects users of your library from the unexpected behavior of those methods being overridden behind the scenes.

### Example:

```ruby
mash = Hashie::Mash.new
mash.name = "My Mash"
mash.zip = "Method Override?"
mash.zip # => [[["name", "My Mash"]], [["zip", "Method Override?"]]]
```

Mash allows you also to transform any files into a Mash objects.

### Example:

```yml
#/etc/config/settings/twitter.yml
development:
  api_key: 'api_key'
production:
  api_key: <%= ENV['API_KEY'] %> #let's say that ENV['API_KEY'] is set to 'abcd'
```

```ruby
mash = Mash.load('settings/twitter.yml')
mash.development.api_key # => 'localhost'
mash.development.api_key = "foo" # => <# RuntimeError can't modify frozen ...>
mash.development.api_key? # => true
```

You can access a Mash from another class:

```ruby
mash = Mash.load('settings/twitter.yml')[ENV['RACK_ENV']]
Twitter.extend mash.to_module # NOTE: if you want another name than settings, call: to_module('my_settings')
Twitter.settings.api_key # => 'abcd'
```

You can use another parser (by default: YamlErbParser):

```
#/etc/data/user.csv
id | name          | lastname
---|------------- | -------------
1  |John          | Doe
2  |Laurent       | Garnier
```

```ruby
mash = Mash.load('data/user.csv', parser: MyCustomCsvParser)
# => { 1 => { name: 'John', lastname: 'Doe'}, 2 => { name: 'Laurent', lastname: 'Garnier' } }
mash[1] #=> { name: 'John', lastname: 'Doe' }
```

### Mash Extension: SafeAssignment

This extension can be mixed into a Mash to guard the attempted overwriting of methods by property setters. When mixed in, the Mash will raise an `ArgumentError` if you attempt to write a property with the same name as an existing method.

#### Example:

```ruby
class SafeMash < ::Hashie::Mash
  include Hashie::Extensions::Mash::SafeAssignment
end

safe_mash = SafeMash.new
safe_mash.zip   = 'Test' # => ArgumentError
safe_mash[:zip] = 'test' # => still ArgumentError
```

## Dash

<<<<<<< HEAD
Dash is an extended Hash that has a discrete set of defined properties and only those properties may be set on the hash. Additionally, you can set defaults for each property. You can also flag a property as required. Required properties will raise an exception if unset. 

An array of valid values may also be defined for each property, assigning a value that is not included in the list will raise an exception. nil values are accepted, unless the property is also flagged as being required.
=======
Dash is an extended Hash that has a discrete set of defined properties and only those properties may be set on the hash. Additionally, you can set defaults for each property. You can also flag a property as required. Required properties will raise an exception if unset. Another option is message for required properties, which allow you to add custom messages for required property.

You can also conditionally require certain properties by passing a Proc or Symbol. If a Proc is provided, it will be run in the context of the Dash instance. If a Symbol is provided, the value returned for the property or method of the same name will be evaluated. The property will be required if the result of the conditional is truthy.
>>>>>>> 700aed2a

### Example:

```ruby
class Person < Hashie::Dash
  property :name, required: true
  property :age, required: true, message: 'must be set.'
  property :email
  property :phone, required: -> { email.nil? }, message: 'is required if email is not set.'
  property :pants, required: :weekday?, message: 'are only required on weekdays.'
  property :occupation, default: 'Rubyist'
<<<<<<< HEAD
  property :native_language, in: ['English','Spanish','French']
=======

  def weekday?
    [ Time.now.saturday?, Time.now.sunday? ].none?
  end
>>>>>>> 700aed2a
end

p = Person.new # => ArgumentError: The property 'name' is required for this Dash.
p = Person.new(name: 'Bob') # => ArgumentError: The property 'age' must be set.

<<<<<<< HEAD
p = Person.new(name: "Bob")
p.name # => 'Bob'
p.name = nil                 # => ArgumentError: The property 'name' is required for this Dash.
=======
p = Person.new(name: "Bob", age: 18)
p.name         # => 'Bob'
p.name = nil   # => ArgumentError: The property 'name' is required for this Dash.
p.age          # => 18
p.age = nil    # => ArgumentError: The property 'age' must be set.
>>>>>>> 700aed2a
p.email = 'abc@def.com'
p.occupation                 # => 'Rubyist'
p.email                      # => 'abc@def.com'
p[:awesome]                  # => NoMethodError
p[:occupation]               # => 'Rubyist'
p.update_attributes!(name: 'Trudy', occupation: 'Evil')
p.occupation                 # => 'Evil'
p.name                       # => 'Trudy'
p.update_attributes!(occupation: nil)
p.occupation                 # => 'Rubyist'
p.native_language            # => nil
p.native_language = 'English'
p.native_language            # => 'English'
p.native_language = 'German' # => ArgumentError: 'German' is not a valid value for the property 'native\_language' for this Dash.
```

Constraints can be applied to the properties.

### Example:

```ruby
class Person < Hashie::Dash
  property :name, constraints: { type: String }
  property :age,  constraints: { type: Integer, minimum: 0 }
  property :native_language, constraints: { in: ['English','French','Spanish'] }
end

p = Person.new                  
p.name = 'Janet'              # => 'Janet'
p.name = :janet               # => ArgumentError: The value 'janet:Symbol' does not meet the constraints of the property 'name' for Person.
p.age  = 10                   # => 10
p.age  = 10.5                 # => ArgumentError: The value '10.5:Float' does not meet the constraints of the property 'age' for Person.
p.age  = -3                   # => ArgumentError: The value '-3:Fixnum' does not meet the constraints of the property 'age' for Person.
p.native_language = 'English' # => 'English'
p.native_language = 'German'  # => ArgumentError: The value 'German:String' does not meet the constraints of the property 'native_language' for Person.
```

Built-in constraints are:

#### All types
- ```:type```: checks that the value is of the specified type
- ```:in```: checks that the value is in the specified array of values

#### String & Symbol
- ```:maximum_length```
- ```:minimum_length```
- ```:length```

#### Array
- ```:member_type```

#### Hash
- ```:key_type```
- ```:value_type```

#### Numeric Types & Date Types
- ```:maximum```
- ```:minimum```

It is also possible to build custom constraints for more specific cases. 

### Example:

```ruby
class Simon < Hashie::Dash
  
  # Build a block that takes the value and returns a boolean
  # that indicates the validity of the value
  simon_says = ->(value) do
    value.match(/^Simon says/)
  end
  
  property :command, constraints: { type: String, my_custom_constraint: simon_says }
end

s = Simon.new
s.command = "Simon says write unit tests" # => "Simon says write unit tests" 
s.command = "Eat healthily"               # => ArgumentError: The value 'Eat healthily:String' does not meet the constraints of the property 'command' for Simon.
```

Custom constraints can also be registered across all subclasses of Dash and referred to by name. This method also allows the constraints to accept parameters.

### Example

First we register the constraint with Hashie::Dash (or any subclass). A constraint builder is a block that accepts 0 or more parameters and that returns a block that accepts one value and returns a boolean that indicates the validity of the value.

This builder creates a constraint which checks if a value has the specified prefix.
```ruby
Hashie::Dash.register_constraint_builder(:string_prefix) do |prefix|
  ->(value) { value.match(/^#{prefix}/) }
end

Hashie::Dash.register_constraint_builder(:string_suffix) do |suffix|
  ->(value) { value.match(/#{suffix}$/) }
end
```

It's now possible to reference that constraint when creating other Dash subclasses.

```ruby
class SirYesSir < Hashie::Dash
  property :reply, constraints: { type: String, string_prefix: "Sir!", string_suffix: "Sir!" }
end

s = SirYesSir.new
s.reply = "Yes"           # => ArgumentError: The value 'Yes:String' does not meet the constraints of the property 'reply' for SirYesSir.
s.reply = "Sir! Yes Sir!" # => "Sir! Yes Sir!"
```

Properties defined as symbols are not the same thing as properties defined as strings.

### Example:

```ruby
class Tricky < Hashie::Dash
  property :trick
  property 'trick'
end

p = Tricky.new(trick: 'one', 'trick' => 'two')
p.trick # => 'one', always symbol version
p[:trick] # => 'one'
p['trick'] # => 'two'
```

Note that accessing a property as a method always uses the symbol version.

```ruby
class Tricky < Hashie::Dash
  property 'trick'
end

p = Tricky.new('trick' => 'two')
p.trick # => NoMethodError
```

### Mash and Rails 4 Strong Parameters

To enable compatibility with Rails 4 use the [hashie_rails](http://rubygems.org/gems/hashie_rails) gem.

## Trash

A Trash is a Dash that allows you to translate keys on initialization. It is used like so:

```ruby
class Person < Hashie::Trash
  property :first_name, from: :firstName
end
```

This will automatically translate the <tt>firstName</tt> key to <tt>first_name</tt>
when it is initialized using a hash such as through:

```ruby
Person.new(firstName: 'Bob')
```

Trash also supports translations using lambda, this could be useful when dealing with external API's. You can use it in this way:

```ruby
class Result < Hashie::Trash
  property :id, transform_with: lambda { |v| v.to_i }
  property :created_at, from: :creation_date, with: lambda { |v| Time.parse(v) }
end
```

this will produce the following

```ruby
result = Result.new(id: '123', creation_date: '2012-03-30 17:23:28')
result.id.class         # => Fixnum
result.created_at.class # => Time
```

## Clash

Clash is a Chainable Lazy Hash that allows you to easily construct complex hashes using method notation chaining. This will allow you to use a more action-oriented approach to building options hashes.

Essentially, a Clash is a generalized way to provide much of the same kind of "chainability" that libraries like Arel or Rails 2.x's named_scopes provide.

### Example:

```ruby
c = Hashie::Clash.new
c.where(abc: 'def').order(:created_at)
c # => { where: { abc: 'def' }, order: :created_at }

# You can also use bang notation to chain into sub-hashes,
# jumping back up the chain with _end!
c = Hashie::Clash.new
c.where!.abc('def').ghi(123)._end!.order(:created_at)
c # => { where: { abc: 'def', ghi: 123 }, order: :created_at }

# Multiple hashes are merged automatically
c = Hashie::Clash.new
c.where(abc: 'def').where(hgi: 123)
c # => { where: { abc: 'def', hgi: 123 } }
```

## Rash

Rash is a Hash whose keys can be Regexps or Ranges, which will map many input keys to a value.

A good use case for the Rash is an URL router for a web framework, where URLs need to be mapped to actions; the Rash's keys match URL patterns, while the values call the action which handles the URL.

If the Rash's value is a `proc`, the `proc` will be automatically called with the regexp's MatchData (matched groups) as a block argument.

### Example:

```ruby

# Mapping names to appropriate greetings
greeting = Hashie::Rash.new( /^Mr./ => "Hello sir!", /^Mrs./ => "Evening, madame." )
greeting["Mr. Steve Austin"] # => "Hello sir!"
greeting["Mrs. Steve Austin"] # => "Evening, madame."

# Mapping statements to saucy retorts
mapper = Hashie::Rash.new(
  /I like (.+)/ => proc { |m| "Who DOESN'T like #{m[1]}?!" },
  /Get off my (.+)!/ => proc { |m| "Forget your #{m[1]}, old man!" }
)
mapper["I like traffic lights"] # => "Who DOESN'T like traffic lights?!"
mapper["Get off my lawn!"]      # => "Forget your lawn, old man!"
```

### Auto-optimized

**Note:** The Rash is automatically optimized every 500 accesses (which means that it sorts the list of Regexps, putting the most frequently matched ones at the beginning).

If this value is too low or too high for your needs, you can tune it by setting: `rash.optimize_every = n`.

## Contributing

See [CONTRIBUTING.md](CONTRIBUTING.md)

## Copyright

Copyright (c) 2009-2014 Intridea, Inc. (http://intridea.com/) and [contributors](https://github.com/intridea/hashie/graphs/contributors).

MIT License. See [LICENSE](LICENSE) for details.<|MERGE_RESOLUTION|>--- conflicted
+++ resolved
@@ -413,15 +413,11 @@
 
 ## Dash
 
-<<<<<<< HEAD
-Dash is an extended Hash that has a discrete set of defined properties and only those properties may be set on the hash. Additionally, you can set defaults for each property. You can also flag a property as required. Required properties will raise an exception if unset. 
+Dash is an extended Hash that has a discrete set of defined properties and only those properties may be set on the hash. Additionally, you can set defaults for each property. You can also flag a property as required. Required properties will raise an exception if unset. Another option is message for required properties, which allow you to add custom messages for required property.
 
 An array of valid values may also be defined for each property, assigning a value that is not included in the list will raise an exception. nil values are accepted, unless the property is also flagged as being required.
-=======
-Dash is an extended Hash that has a discrete set of defined properties and only those properties may be set on the hash. Additionally, you can set defaults for each property. You can also flag a property as required. Required properties will raise an exception if unset. Another option is message for required properties, which allow you to add custom messages for required property.
 
 You can also conditionally require certain properties by passing a Proc or Symbol. If a Proc is provided, it will be run in the context of the Dash instance. If a Symbol is provided, the value returned for the property or method of the same name will be evaluated. The property will be required if the result of the conditional is truthy.
->>>>>>> 700aed2a
 
 ### Example:
 
@@ -433,30 +429,22 @@
   property :phone, required: -> { email.nil? }, message: 'is required if email is not set.'
   property :pants, required: :weekday?, message: 'are only required on weekdays.'
   property :occupation, default: 'Rubyist'
-<<<<<<< HEAD
   property :native_language, in: ['English','Spanish','French']
-=======
 
   def weekday?
     [ Time.now.saturday?, Time.now.sunday? ].none?
   end
->>>>>>> 700aed2a
 end
 
 p = Person.new # => ArgumentError: The property 'name' is required for this Dash.
 p = Person.new(name: 'Bob') # => ArgumentError: The property 'age' must be set.
 
-<<<<<<< HEAD
-p = Person.new(name: "Bob")
-p.name # => 'Bob'
-p.name = nil                 # => ArgumentError: The property 'name' is required for this Dash.
-=======
+
 p = Person.new(name: "Bob", age: 18)
 p.name         # => 'Bob'
 p.name = nil   # => ArgumentError: The property 'name' is required for this Dash.
 p.age          # => 18
 p.age = nil    # => ArgumentError: The property 'age' must be set.
->>>>>>> 700aed2a
 p.email = 'abc@def.com'
 p.occupation                 # => 'Rubyist'
 p.email                      # => 'abc@def.com'
