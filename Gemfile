--- conflicted
+++ resolved
@@ -8,9 +8,5 @@
 
 gemspec
 
-<<<<<<< HEAD
-gem 'rubocop', '0.21.0'
 gem 'axiom-types'
-=======
-gem 'rubocop', '0.24.1'
->>>>>>> 8b4ffbd6
+gem 'rubocop', '0.24.1'