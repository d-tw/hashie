source 'http://rubygems.org'

gemspec

<<<<<<< HEAD
gem 'axiom-types'
gem 'rubocop', '0.24.1'
=======
group :development do
  gem 'pry'
  gem 'pry-stack_explorer', platforms: [:ruby_19, :ruby_20, :ruby_21]
  gem 'rubocop', '0.28.0'
  gem 'guard', '~> 2.6.1'
  gem 'guard-rspec', '~> 4.3.1', require: false
end

group :test do
  # ActiveSupport required to test compatibility with ActiveSupport Core Extensions.
  gem 'activesupport', require: false
  gem 'codeclimate-test-reporter', require: false
end
>>>>>>> 700aed2a
<|MERGE_RESOLUTION|>--- conflicted
+++ resolved
@@ -2,10 +2,8 @@
 
 gemspec
 
-<<<<<<< HEAD
 gem 'axiom-types'
-gem 'rubocop', '0.24.1'
-=======
+
 group :development do
   gem 'pry'
   gem 'pry-stack_explorer', platforms: [:ruby_19, :ruby_20, :ruby_21]
@@ -18,5 +16,4 @@
   # ActiveSupport required to test compatibility with ActiveSupport Core Extensions.
   gem 'activesupport', require: false
   gem 'codeclimate-test-reporter', require: false
-end
->>>>>>> 700aed2a
+end