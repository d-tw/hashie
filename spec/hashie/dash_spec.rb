require 'spec_helper'

Hashie::Hash.class_eval do
  def self.inherited(klass)
    klass.instance_variable_set('@inheritance_test', true)
  end
end

class DashTest < Hashie::Dash
  property :first_name, required: true
  property :email
  property :count, default: 0
end

class DashNoRequiredTest < Hashie::Dash
  property :first_name
  property :email
  property :count, default: 0
end

class DashWithCoercion < Hashie::Dash
  include Hashie::Extensions::Coercion
  property :person
  property :city

  coerce_key :person, ::DashNoRequiredTest
end

class PropertyBangTest < Hashie::Dash
  property :important!
end

class SubclassedTest < DashTest
  property :last_name, required: true
end

class DashDefaultTest < Hashie::Dash
  property :aliases, default: ['Snake']
end

class DeferredTest < Hashie::Dash
  property :created_at, default: proc { Time.now }
end

describe DashTest do
  def property_required_error(property)
    [ArgumentError, "The property '#{property}' is required for #{subject.class.name}."]
  end

  def no_property_error(property)
    [NoMethodError, "The property '#{property}' is not defined for #{subject.class.name}."]
  end

  subject { DashTest.new(first_name: 'Bob', email: 'bob@example.com') }

  it('subclasses Hashie::Hash') { should respond_to(:to_mash) }

  describe '#to_s' do
    subject { super().to_s }
    it { should eq '#<DashTest count=0 email="bob@example.com" first_name="Bob">' }
  end

  it 'lists all set properties in inspect' do
    subject.first_name = 'Bob'
    subject.email = 'bob@example.com'
    expect(subject.inspect).to eq '#<DashTest count=0 email="bob@example.com" first_name="Bob">'
  end

  describe '#count' do
    subject { super().count }
    it { should be_zero }
  end

  it { should respond_to(:first_name) }
  it { should respond_to(:first_name=) }
  it { should_not respond_to(:nonexistent) }

  it 'errors out for a non-existent property' do
    expect { subject['nonexistent'] }.to raise_error(*no_property_error('nonexistent'))
  end

  it 'errors out when attempting to set a required property to nil' do
    expect { subject.first_name = nil }.to raise_error(*property_required_error('first_name'))
  end

  context 'writing to properties' do
    it 'fails writing a required property to nil' do
      expect { subject.first_name = nil }.to raise_error(*property_required_error('first_name'))
    end

    it 'fails writing a required property to nil using []=' do
      expect { subject[:first_name] = nil }.to raise_error(*property_required_error('first_name'))
    end

    it 'fails writing to a non-existent property using []=' do
      expect { subject['nonexistent'] = 123 }.to raise_error(*no_property_error('nonexistent'))
    end

    it 'works for an existing property using []=' do
      subject[:first_name] = 'Bob'
      expect(subject[:first_name]).to eq 'Bob'
      expect { subject['first_name'] }.to raise_error(*no_property_error('first_name'))
    end

    it 'works for an existing property using a method call' do
      subject.first_name = 'Franklin'
      expect(subject.first_name).to eq 'Franklin'
    end
  end

  context 'reading from properties' do
    it 'fails reading from a non-existent property using []' do
      expect { subject['nonexistent'] }.to raise_error(*no_property_error('nonexistent'))
    end

    it 'is able to retrieve properties through blocks' do
      subject[:first_name] = 'Aiden'
      value = nil
      subject.[](:first_name) { |v| value = v }
      expect(value).to eq 'Aiden'
    end

    it 'is able to retrieve properties through blocks with method calls' do
      subject[:first_name] = 'Frodo'
      value = nil
      subject.first_name { |v| value = v }
      expect(value).to eq 'Frodo'
    end
  end

  context 'reading from deferred properties' do
    it 'evaluates proc after initial read' do
      expect(DeferredTest.new[:created_at]).to be_instance_of(Time)
    end

    it 'does not evalute proc after subsequent reads' do
      deferred = DeferredTest.new
      expect(deferred[:created_at].object_id).to eq deferred[:created_at].object_id
    end
  end

  describe '#new' do
    it 'fails with non-existent properties' do
      expect { described_class.new(bork: '') }.to raise_error(*no_property_error('bork'))
    end

    it 'sets properties that it is able to' do
      obj = described_class.new first_name: 'Michael'
      expect(obj.first_name).to eq 'Michael'
    end

    it 'accepts nil' do
      expect { DashNoRequiredTest.new(nil) }.not_to raise_error
    end

    it 'accepts block to define a global default' do
      obj = described_class.new { |_, key| key.to_s.upcase }
      expect(obj.first_name).to eq 'FIRST_NAME'
      expect(obj.count).to be_zero
    end

    it 'fails when required values are missing' do
      expect { DashTest.new }.to raise_error(*property_required_error('first_name'))
    end

    it 'does not overwrite default values' do
      obj1 = DashDefaultTest.new
      obj1.aliases << 'El Rey'
      obj2 = DashDefaultTest.new
      expect(obj2.aliases).not_to include 'El Rey'
    end
  end

  describe '#merge' do
    it 'creates a new instance of the Dash' do
      new_dash = subject.merge(first_name: 'Robert')
      expect(subject.object_id).not_to eq new_dash.object_id
    end

    it 'merges the given hash' do
      new_dash = subject.merge(first_name: 'Robert', email: 'robert@example.com')
      expect(new_dash.first_name).to eq 'Robert'
      expect(new_dash.email).to eq 'robert@example.com'
    end

    it 'fails with non-existent properties' do
      expect { subject.merge(middle_name: 'James') }.to raise_error(*no_property_error('middle_name'))
    end

    it 'errors out when attempting to set a required property to nil' do
      expect { subject.merge(first_name: nil) }.to raise_error(*property_required_error('first_name'))
    end

    context 'given a block' do
      it "sets merged key's values to the block's return value" do
        expect(subject.merge(first_name: 'Jim') do |key, oldval, newval|
          "#{key}: #{newval} #{oldval}"
        end.first_name).to eq 'first_name: Jim Bob'
      end
    end
  end

  describe '#merge!' do
    it 'modifies the existing instance of the Dash' do
      original_dash = subject.merge!(first_name: 'Robert')
      expect(subject.object_id).to eq original_dash.object_id
    end

    it 'merges the given hash' do
      subject.merge!(first_name: 'Robert', email: 'robert@example.com')
      expect(subject.first_name).to eq 'Robert'
      expect(subject.email).to eq 'robert@example.com'
    end

    it 'fails with non-existent properties' do
      expect { subject.merge!(middle_name: 'James') }.to raise_error(NoMethodError)
    end

    it 'errors out when attempting to set a required property to nil' do
      expect { subject.merge!(first_name: nil) }.to raise_error(ArgumentError)
    end

    context 'given a block' do
      it "sets merged key's values to the block's return value" do
        expect(subject.merge!(first_name: 'Jim') do |key, oldval, newval|
          "#{key}: #{newval} #{oldval}"
        end.first_name).to eq 'first_name: Jim Bob'
      end
    end
  end

  describe 'properties' do
    it 'lists defined properties' do
      expect(described_class.properties).to eq Set.new([:first_name, :email, :count])
    end

    it 'checks if a property exists' do
      expect(described_class.property?(:first_name)).to be_truthy
      expect(described_class.property?('first_name')).to be_falsy
    end

    it 'checks if a property is required' do
      expect(described_class.required?(:first_name)).to be_truthy
      expect(described_class.required?('first_name')).to be_falsy
    end

    it 'doesnt include property from subclass' do
      expect(described_class.property?(:last_name)).to be_falsy
    end

    it 'lists declared defaults' do
      expect(described_class.defaults).to eq(count: 0)
    end

    it 'allows properties that end in bang' do
      expect(PropertyBangTest.property?(:important!)).to be_truthy
    end
  end

  describe '#replace' do
    before { subject.replace(first_name: 'Cain') }

    it 'return self' do
      expect(subject.replace(email: 'bar').to_hash).to eq(email: 'bar', count: 0)
    end

    it 'sets all specified keys to their corresponding values' do
      expect(subject.first_name).to eq 'Cain'
    end

    it 'leaves only specified keys and keys with default values' do
      expect(subject.keys.sort_by { |key| key.to_s }).to eq [:count, :first_name]
      expect(subject.email).to be_nil
      expect(subject.count).to eq 0
    end

    context 'when replacing keys with default values' do
      before { subject.replace(count: 3) }

      it 'sets all specified keys to their corresponding values' do
        expect(subject.count).to eq 3
      end
    end
  end

  describe '#update_attributes!(params)' do
    let(:params) { { first_name: 'Alice', email: 'alice@example.com' } }

    context 'when there is coercion' do
      let(:params_before) { { city: 'nyc', person: { first_name: 'Bob', email: 'bob@example.com' } } }
      let(:params_after) { { city: 'sfo', person: { first_name: 'Alice', email: 'alice@example.com' } } }

      subject { DashWithCoercion.new(params_before) }

      it 'update the attributes' do
        expect(subject.person.first_name).to eq params_before[:person][:first_name]
        subject.update_attributes!(params_after)
        expect(subject.person.first_name).to eq params_after[:person][:first_name]
      end
    end

    it 'update the attributes' do
      subject.update_attributes!(params)
      expect(subject.first_name).to eq params[:first_name]
      expect(subject.email).to eq params[:email]
      expect(subject.count).to eq subject.class.defaults[:count]
    end

    context 'when required property is update to nil' do
      let(:params) { { first_name: nil, email: 'alice@example.com' } }

      it 'raise an ArgumentError' do
        expect { subject.update_attributes!(params) }.to raise_error(ArgumentError)
      end
    end

    context 'when a default property is update to nil' do
      let(:params) { { count: nil, email: 'alice@example.com' } }

      it 'set the property back to the default value' do
        subject.update_attributes!(params)
        expect(subject.email).to eq params[:email]
        expect(subject.count).to eq subject.class.defaults[:count]
      end
    end
  end

end

describe Hashie::Dash, 'inheritance' do
  before do
    @top = Class.new(Hashie::Dash)
    @middle = Class.new(@top)
    @bottom = Class.new(@middle)
  end

  it 'reports empty properties when nothing defined' do
    expect(@top.properties).to be_empty
    expect(@top.defaults).to be_empty
  end

  it 'inherits properties downwards' do
    @top.property :echo
    expect(@middle.properties).to include(:echo)
    expect(@bottom.properties).to include(:echo)
  end

  it 'doesnt inherit properties upwards' do
    @middle.property :echo
    expect(@top.properties).not_to include(:echo)
    expect(@bottom.properties).to include(:echo)
  end

  it 'allows overriding a default on an existing property' do
    @top.property :echo
    @middle.property :echo, default: 123
    expect(@bottom.properties.to_a).to eq [:echo]
    expect(@bottom.new.echo).to eq 123
  end

  it 'allows clearing an existing default' do
    @top.property :echo
    @middle.property :echo, default: 123
    @bottom.property :echo
    expect(@bottom.properties.to_a).to eq [:echo]
    expect(@bottom.new.echo).to be_nil
  end

  it 'allows nil defaults' do
    @bottom.property :echo, default: nil
    expect(@bottom.new).to have_key(:echo)
    expect(@bottom.new).to_not have_key('echo')
  end

end

describe SubclassedTest do
  subject { SubclassedTest.new(first_name: 'Bob', last_name: 'McNob', email: 'bob@example.com') }

  describe '#count' do
    subject { super().count }
    it { should be_zero }
  end

  it { should respond_to(:first_name) }
  it { should respond_to(:first_name=) }
  it { should respond_to(:last_name) }
  it { should respond_to(:last_name=) }

  it 'has one additional property' do
    expect(described_class.property?(:last_name)).to be_truthy
  end

  it "didn't override superclass inheritance logic" do
    expect(described_class.instance_variable_get('@inheritance_test')).to be_truthy
  end
end

class MixedPropertiesTest < Hashie::Dash
  property :symbol
  property 'string'
end

describe MixedPropertiesTest do
  subject { MixedPropertiesTest.new('string' => 'string', symbol: 'symbol') }

  it { should respond_to('string') }
  it { should respond_to(:symbol) }

  it 'property?' do
    expect(described_class.property?('string')).to be_truthy
    expect(described_class.property?(:symbol)).to be_truthy
  end

  it 'fetch' do
    expect(subject['string']).to eq('string')
    expect { subject[:string] }.to raise_error(NoMethodError)
    expect(subject[:symbol]).to eq('symbol')
    expect { subject['symbol'] }.to raise_error(NoMethodError)
  end

  it 'double define' do
    klass = Class.new(MixedPropertiesTest) do
      property 'symbol'
    end
    instance = klass.new(symbol: 'one', 'symbol' => 'two')
    expect(instance[:symbol]).to eq('one')
    expect(instance['symbol']).to eq('two')
  end

  it 'assign' do
    subject['string'] = 'updated'
    expect(subject['string']).to eq('updated')

    expect { subject[:string] = 'updated' }.to raise_error(NoMethodError)

    subject[:symbol] = 'updated'
    expect(subject[:symbol]).to eq('updated')

    expect { subject['symbol'] = 'updated' }.to raise_error(NoMethodError)
  end
end

<<<<<<< HEAD
def property_constraint_error(property, value)
  [ArgumentError, "The value '#{value}:#{value.class}' does not meet the constraints of the property '#{property}' for #{subject.name}."]
end

class ConstraintsTest < Hashie::Dash
  property :positive_integer, constraints: { type: Integer, minimum: 0 }
  property :negative_integer, constraints: { type: Integer, maximum: 0 }
  property :positive_numeric, constraints: { type: Numeric, minimum: 0 }
end

describe ConstraintsTest do
  subject { ConstraintsTest }
  let(:positive_integer)              { { positive_integer: 1   } }
  let(:negative_integer)              { { negative_integer: -1  } }
  let(:bad_integer)                   { { positive_integer: -1  } }
  let(:positive_float_for_integer)    { { positive_integer: 1.0 } }
  let(:positive_numeric_with_integer) { { positive_numeric: 1   } }
  let(:positive_numeric_with_float)   { { positive_numeric: 1.0 } }

  it 'fails when the value does not meet the constraints' do
    expect { subject.new(bad_integer) }.to raise_error(*property_constraint_error(:positive_integer, -1))
    expect { subject.new(positive_float_for_integer) }.to raise_error(*property_constraint_error(:positive_integer, 1.0))
  end

  it 'accepts values that meet the constraints' do
    expect { subject.new(positive_integer) }.to_not raise_error
    expect { subject.new(negative_integer) }.to_not raise_error
    expect { subject.new(positive_numeric_with_integer) }.to_not raise_error
    expect { subject.new(positive_numeric_with_float) }.to_not raise_error
  end
end

class ListConstraintTest < Hashie::Dash
  property :cardinal_point, constraints: { in: [:north, :south, :east, :west] }
end

describe ListConstraintTest do
  subject { ListConstraintTest }
  let(:valid_value)   { { cardinal_point: :north } }
  let(:invalid_value) { { cardinal_point: :north_west } }

  it 'accepts valid values' do
    expect { subject.new(valid_value) }.to_not raise_error
  end

  it 'rejects invalid values' do
    expect { subject.new(invalid_value) }.to raise_error(*property_constraint_error(:cardinal_point, :north_west))
  end
end

class CustomConstraintTest < Hashie::Dash
  # Strings must be an odd length
  odd_length_constraint = ->(value) do
    value.length.odd?
  end

  # Override the minimum to be minimum_exclusive
  minimum_exclusive_constraint = ->(value) do
    value > 0
  end

  property :odd_length_string, constraints: { type: String, odd_length: odd_length_constraint }
  property :minimum_exclusive_numeric, constraints: { type: Numeric, minimum: minimum_exclusive_constraint }
end

describe CustomConstraintTest do
  subject { CustomConstraintTest }
  let(:valid_string)    { { odd_length_string: 'odd' } }
  let(:invalid_string)  { { odd_length_string: 'even' } }
  let(:valid_numeric)   { { minimum_exclusive_numeric: 1 } }
  let(:invalid_numeric) { { minimum_exclusive_numeric: 0 } }

  it 'accepts valid values' do
    expect { subject.new(valid_string) }.to_not raise_error
    expect { subject.new(valid_numeric) }.to_not raise_error
  end

  it 'rejects invalid values' do
    expect { subject.new(invalid_string) }.to raise_error(*property_constraint_error(:odd_length_string, 'even'))
    expect { subject.new(invalid_numeric) }.to raise_error(*property_constraint_error(:minimum_exclusive_numeric, 0))
  end
end

class InheritedConstraintTest < ConstraintsTest
  property :additional_property, constraints: { type: String }
end

describe ConstraintsTest do
  subject { InheritedConstraintTest }
  let(:positive_integer)              { { positive_integer: 1  } }
  let(:negative_integer)              { { negative_integer: -1 } }
  let(:bad_integer)                   { { positive_integer: -1 } }
  let(:positive_float_for_integer)    { { positive_integer: 1.0 } }
  let(:positive_numeric_with_integer) { { positive_numeric: 1 } }
  let(:positive_numeric_with_float)   { { positive_numeric: 1.0 } }
  let(:valid_string)                 { { additional_property: 'string' } }
  let(:invalid_string)               { { additional_property: false } }

  it 'fails when the value does not meet the constraints' do
    expect { subject.new(bad_integer) }.to raise_error(*property_constraint_error(:positive_integer, -1))
    expect { subject.new(positive_float_for_integer) }.to raise_error(*property_constraint_error(:positive_integer, 1.0))
    expect { subject.new(invalid_string) }.to raise_error(*property_constraint_error(:additional_property, false))
  end

  it 'accepts values that meet the constraints' do
    expect { subject.new(positive_integer) }.to_not raise_error
    expect { subject.new(negative_integer) }.to_not raise_error
    expect { subject.new(positive_numeric_with_integer) }.to_not raise_error
    expect { subject.new(positive_numeric_with_float) }.to_not raise_error
    expect { subject.new(valid_string) }.to_not raise_error
  end
end

class AllowNilConstraintsTest < Hashie::Dash
  property :optional_property, constraints: { type: String, length: 3 }
  property :required_property, constraints: { type: Numeric, minimum: 10 }, required: true
end

describe AllowNilConstraintsTest do
  def property_required_error(property)
    [ArgumentError, "The property '#{property}' is required for #{subject.name}."]
  end

  subject { AllowNilConstraintsTest }
  let(:valid_optional_property)   { { required_property: 11, optional_property: nil } }
  let(:invalid_required_property) { { required_property: nil } }

  it 'allows for nil values for optional properties' do
    expect { subject.new(valid_optional_property) }.to_not raise_error
  end

  it 'does not accept nil values for required properties' do
    expect { subject.new(invalid_required_property) }.to raise_error(*property_required_error(:required_property))
  end
end

class InvalidConstraintsTest < Hashie::Dash; end

describe InvalidConstraintsTest do
  def property_definition_error(property, key, klass)
    [ArgumentError, "The constraint key '#{key}' is invalid for '#{property}' for #{klass}."]
  end

  subject { InvalidConstraintsTest }

  it 'rejects incorrect constraint definitions' do
    expect do
      class InvalidTypeConstraintsTest < Hashie::Dash
        property :invalid, constraints: { type: :foo }
      end
    end.to raise_error(*property_definition_error(:invalid, :type, 'InvalidTypeConstraintsTest'))

    expect do
      class InvalidKeyConstraintsTest < Hashie::Dash
        property :invalid, constraints: { inexistent_built_in_constraint: 5 }
      end
    end.to raise_error(*property_definition_error(:invalid, :inexistent_built_in_constraint, 'InvalidKeyConstraintsTest'))

    expect do
      class InvalidOverrideConstraintsTest < Hashie::Dash
        property :invalid, constraints: { type: Integer, minimum: nil }
      end
    end.to raise_error(*property_definition_error(:invalid, :minimum, 'InvalidOverrideConstraintsTest'))
  end
end

class BooleanConstraintsTest < Hashie::Dash
  property :valid, constraints: { type: Boolean }
end

describe BooleanConstraintsTest do
  subject { BooleanConstraintsTest }
  let(:truth)   { { valid: true } }
  let(:falsity) { { valid: false } }
  let(:invalid) { { valid: 'true' } }

  it 'accepts valid values' do
    expect { subject.new(truth) }.to_not raise_error
    expect { subject.new(falsity) }.to_not raise_error
  end

  it 'rejects invalid values' do
    expect { subject.new(invalid) }.to raise_error(*property_constraint_error(:valid, 'true'))
  end
=======
class CachedProcDashTest < Hashie::Dash
  property :normal_property
  property :proc_property, disable_proc_cache: true
end

describe CachedProcDashTest do
  subject do CachedProcDashTest.new(
      proc_property: -> { SecureRandom.hex(2) },
      normal_property: -> { SecureRandom.hex(2) }
    )
  end

  context 'when retrieving a cached property' do
    it { expect(subject.normal_property).to eql(subject.normal_property) }
  end

  context 'when retrieving a normal property' do
    it { expect(subject.proc_property).to_not eql(subject.proc_property) }
  end

>>>>>>> 881062aa
end<|MERGE_RESOLUTION|>--- conflicted
+++ resolved
@@ -441,7 +441,6 @@
   end
 end
 
-<<<<<<< HEAD
 def property_constraint_error(property, value)
   [ArgumentError, "The value '#{value}:#{value.class}' does not meet the constraints of the property '#{property}' for #{subject.name}."]
 end
@@ -626,7 +625,8 @@
   it 'rejects invalid values' do
     expect { subject.new(invalid) }.to raise_error(*property_constraint_error(:valid, 'true'))
   end
-=======
+end
+
 class CachedProcDashTest < Hashie::Dash
   property :normal_property
   property :proc_property, disable_proc_cache: true
@@ -646,6 +646,4 @@
   context 'when retrieving a normal property' do
     it { expect(subject.proc_property).to_not eql(subject.proc_property) }
   end
-
->>>>>>> 881062aa
 end