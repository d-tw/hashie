--- conflicted
+++ resolved
@@ -487,7 +487,6 @@
   end
 end
 
-<<<<<<< HEAD
 def property_constraint_error(property, value)
   [ArgumentError, "The value '#{value}:#{value.class}' does not meet the constraints of the property '#{property}' for #{subject.name}."]
 end
@@ -713,7 +712,9 @@
 
   context 'when retrieving an uncalled property' do
     it { expect(subject.uncalled_property).to be_a(Proc) }
-=======
+  end
+end
+
 context 'Dynamic Dash Class' do
   it 'define property' do
     klass       = Class.new(Hashie::Dash)
@@ -723,6 +724,5 @@
     klass.property(my_property)
 
     expect(my_property).to eq(my_orig)
->>>>>>> 97ef9a26
   end
 end