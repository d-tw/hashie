--- conflicted
+++ resolved
@@ -39,31 +39,33 @@
     
     def self.property(property_name, options = {})
       properties << property_name
-      options = property_options[property_name.to_sym] = DashOptions.new(options).freeze
+      options = property_options[property_name.to_sym] = DashOptions.new(options)
     
       if options.key?(:default)
         defaults[property_name] = options[:default]
       elsif defaults.key?(property_name)
         defaults.delete property_name
       end
-<<<<<<< HEAD
-    
+
       build_property_method(property_name)
     
       if defined? @subclasses
         @subclasses.each { |klass| klass.property(property_name, options) }
       end
       
-      required_properties << property_name               if options.key?(:required) ? options[:required] : false
       set_constraint(property_name, options.constraints) if options.key?(:constraints)
+      
+      condition = options.delete(:required)
+      if condition
+        message = options.delete(:message) || "is required for #{name}."
+        required_properties[property_name] = { condition: condition, message: message }
+      else
+        fail ArgumentError, 'The :message option should be used with :required option.' if options.key?(:message)
+      end
     end
     
     def self.build_property_method(property_name)
-      unless instance_methods.map { |m| m.to_s }.include?("#{property_name}=")
-=======
-
       unless instance_methods.map(&:to_s).include?("#{property_name}=")
->>>>>>> 700aed2a
         define_method(property_name) { |&block| self.[](property_name, &block) }
         property_assignment = property_name.to_s.concat('=').to_sym
         define_method(property_assignment) { |value| self.[]=(property_name, value) }
@@ -90,35 +92,17 @@
           instance_variable_get(variable_name)
         end
       end
-<<<<<<< HEAD
-=======
-
-      condition = options.delete(:required)
-      if condition
-        message = options.delete(:message) || "is required for #{name}."
-        required_properties[property_name] = { condition: condition, message: message }
-      else
-        fail ArgumentError, 'The :message option should be used with :required option.' if options.key?(:message)
-      end
-    end
->>>>>>> 700aed2a
-
-      [:properties, :required_properties].each do |method|
+
+      [:properties].each do |method|
         method_builder.call(method, Set.new)
       end
 
-      [:defaults, :property_constraints, :property_options].each do |method|
+      [:defaults, :property_constraints, :property_options, :required_properties].each do |method|
         method_builder.call(method, {})
       end
     end
-<<<<<<< HEAD
 
     class_variable_set('@@constraint_builders', {})
-=======
-    instance_variable_set('@properties', Set.new)
-    instance_variable_set('@defaults', {})
-    instance_variable_set('@required_properties', {})
->>>>>>> 700aed2a
 
     def self.inherited(klass)
       super
@@ -382,23 +366,6 @@
       fail NoMethodError, "The property '#{property}' is not defined for #{self.class.name}."
     end
 
-<<<<<<< HEAD
-    def fail_property_outside_constraints!(property, value)
-      fail ArgumentError, "The value '#{value}:#{value.class}' does not meet the constraints of the property '#{property}' for #{self.class.name}."
-    end
-
-    def self.fail_invalid_constraint_key!(property, key)
-      fail ArgumentError, "The constraint key '#{key}' is invalid for '#{property}' for #{name}."
-    end
-  end
-
-  class DashOptions < Dash
-    property :default 
-    property :constraints
-    property :required, default: false, constraints: { in: [true, false] }
-    property :proc_cache_results,  default: true, constraints: { in: [true, false] }
-    property :proc_call_on_access, default: true, constraints: { in: [true, false] }
-=======
     def required?(property)
       return false unless self.class.required?(property)
 
@@ -409,6 +376,22 @@
       else             !!(condition)
       end
     end
->>>>>>> 700aed2a
+
+    def fail_property_outside_constraints!(property, value)
+      fail ArgumentError, "The value '#{value}:#{value.class}' does not meet the constraints of the property '#{property}' for #{self.class.name}."
+    end
+
+    def self.fail_invalid_constraint_key!(property, key)
+      fail ArgumentError, "The constraint key '#{key}' is invalid for '#{property}' for #{name}."
+    end
+  end
+
+  class DashOptions < Dash
+    property :default 
+    property :constraints
+    property :required, default: false
+    property :message
+    property :proc_cache_results,  default: true, constraints: { in: [true, false] }
+    property :proc_call_on_access, default: true, constraints: { in: [true, false] }
   end
 end