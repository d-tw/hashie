--- conflicted
+++ resolved
@@ -50,36 +50,23 @@
         @subclasses.each { |klass| klass.property(property_name, options) }
       end
       required_properties << property_name if options.delete(:required)
-<<<<<<< HEAD
-
-      enumerated_types[property_name.to_sym] = options.delete(:in) if options.key?(:in)
-=======
       set_constraint(property_name, options.delete(:constraints)) if options.key?(:constraints)
->>>>>>> 1861983d
     end
 
     class << self
       attr_reader :properties, :defaults
       attr_reader :required_properties
-<<<<<<< HEAD
-      attr_reader :enumerated_types
-=======
       attr_reader :property_constraints
 
       def constraint_builders
         @@constraint_builders
       end
->>>>>>> 1861983d
     end
     instance_variable_set('@properties', Set.new)
     instance_variable_set('@defaults', {})
     instance_variable_set('@required_properties', Set.new)
-<<<<<<< HEAD
-    instance_variable_set('@enumerated_types', {})
-=======
     instance_variable_set('@property_constraints', {})
     class_variable_set('@@constraint_builders', {})
->>>>>>> 1861983d
 
     def self.inherited(klass)
       super
@@ -87,11 +74,7 @@
       klass.instance_variable_set('@properties', properties.dup)
       klass.instance_variable_set('@defaults', defaults.dup)
       klass.instance_variable_set('@required_properties', required_properties.dup)
-<<<<<<< HEAD
-      klass.instance_variable_set('@enumerated_types', enumerated_types.dup)
-=======
       klass.instance_variable_set('@property_constraints', property_constraints.dup)
->>>>>>> 1861983d
     end
 
     # Check to see if the specified property has already been
@@ -106,10 +89,6 @@
       required_properties.include? name
     end
 
-<<<<<<< HEAD
-    def self.enumerated_type?(name)
-      enumerated_types.key?(name.to_sym)
-=======
     # Check to see if the specified property is
     # constrained.
     def self.constrained?(name)
@@ -189,7 +168,6 @@
     # Register the exact length constraint
     register_constraint_builder(:length) do |length|
       ->(value) { value.respond_to?(:length) && value.length == length }
->>>>>>> 1861983d
     end
 
     # You may initialize a Dash with an attributes hash
@@ -232,11 +210,7 @@
     def []=(property, value)
       assert_property_required! property, value
       assert_property_exists! property
-<<<<<<< HEAD
-      assert_property_valid_enumerated_type! property, value
-=======
       assert_property_within_constraints! property, value
->>>>>>> 1861983d
       super(property, value)
     end
 
@@ -318,10 +292,6 @@
       fail_property_required_error!(property) if self.class.required?(property) && value.nil?
     end
 
-<<<<<<< HEAD
-    def assert_property_valid_enumerated_type!(property, value)
-      fail_invalid_enumerated_type_error(property, value) if self.class.enumerated_type?(property) && value && !self.class.enumerated_types[property.to_sym].include?(value)
-=======
     def assert_property_within_constraints!(property, value)
       # RuboCop gets it wrong here, as we need to
       # differentiate between nil and false
@@ -335,7 +305,6 @@
 
     def self.assert_constraint_type_exists!(property, type)
       fail_invalid_constraint_key!(property, :type) unless Axiom::Types.const_defined?(type.to_s) rescue false
->>>>>>> 1861983d
     end
 
     def fail_property_required_error!(property)
@@ -346,17 +315,12 @@
       fail NoMethodError, "The property '#{property}' is not defined for #{self.class.name}."
     end
 
-<<<<<<< HEAD
-    def fail_invalid_enumerated_type_error(property, value)
-      fail ArgumentError, "'#{value}' is not a valid value for the property '#{property}' for #{self.class.name}"
-=======
     def fail_property_outside_constraints!(property, value)
       fail ArgumentError, "The value '#{value}:#{value.class}' does not meet the constraints of the property '#{property}' for #{self.class.name}."
     end
 
     def self.fail_invalid_constraint_key!(property, key)
       fail ArgumentError, "The constraint key '#{key}' is invalid for '#{property}' for #{name}."
->>>>>>> 1861983d
     end
   end
 end